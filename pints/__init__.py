--- conflicted
+++ resolved
@@ -169,11 +169,8 @@
     TriangleWaveTransform,
 )
 from ._optimisers._cmaes import CMAES
-<<<<<<< HEAD
 from ._optimisers._cmaes_bare import BareCMAES
-=======
 from ._optimisers._gradient_descent import GradientDescent
->>>>>>> 57912460
 from ._optimisers._nelder_mead import NelderMead
 from ._optimisers._pso import PSO
 from ._optimisers._snes import SNES
