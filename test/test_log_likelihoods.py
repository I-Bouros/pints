#!/usr/bin/env python3
#
# Tests the log likelihood classes.
#
# This file is part of PINTS.
#  Copyright (c) 2017-2018, University of Oxford.
#  For licensing information, see the LICENSE file distributed with the PINTS
#  software package.
#
import unittest
import pints
import pints.toy as toy
import numpy as np


class TestLogLikelihood(unittest.TestCase):

    def test_scaled_log_likelihood(self):

        model = toy.LogisticModel()
        real_parameters = [0.015, 500]
        test_parameters = [0.014, 501]
        sigma = 0.001
        times = np.linspace(0, 1000, 100)
        values = model.simulate(real_parameters, times)

        # Create an object with links to the model and time series
        problem = pints.SingleOutputProblem(model, times, values)

        # Create a scaled and not scaled log_likelihood
        log_likelihood_not_scaled = pints.KnownNoiseLogLikelihood(
            problem, sigma)
        log_likelihood_scaled = pints.ScaledLogLikelihood(
            log_likelihood_not_scaled)

        eval_not_scaled = log_likelihood_not_scaled(test_parameters)
        eval_scaled = log_likelihood_scaled(test_parameters)

        self.assertEqual(int(eval_not_scaled), -20959169232)
        self.assertAlmostEqual(eval_scaled * len(times), eval_not_scaled)

        # Test bad constructor
        self.assertRaises(ValueError, pints.ScaledLogLikelihood, model)

        # Test on multi-output problem
        model = toy.FitzhughNagumoModel()
        nt = 10
        no = model.n_outputs()
        times = np.linspace(0, 100, nt)
        values = model.simulate([0.5, 0.5, 0.5], times)
        problem = pints.MultiOutputProblem(model, times, values)
        unscaled = pints.KnownNoiseLogLikelihood(problem, 1)
        scaled = pints.ScaledLogLikelihood(unscaled)
        x = unscaled([0.1, 0.1, 0.1])
        y = scaled([0.1, 0.1, 0.1])
        self.assertEqual(y, x / nt / no)

    def test_known_and_unknown_noise_single(self):
        """
        Single-output test for known/unknown noise log-likelihood methods
        """
        model = toy.LogisticModel()
        parameters = [0.015, 500]
        sigma = 0.1
        times = np.linspace(0, 1000, 100)
        values = model.simulate(parameters, times)
        values += np.random.normal(0, sigma, values.shape)
        problem = pints.SingleOutputProblem(model, times, values)

        # Test if known/unknown give same result
        l1 = pints.KnownNoiseLogLikelihood(problem, sigma)
        l2 = pints.UnknownNoiseLogLikelihood(problem)
        self.assertAlmostEqual(l1(parameters), l2(parameters + [sigma]))

        # Test invalid constructors
        self.assertRaises(
            ValueError, pints.KnownNoiseLogLikelihood, problem, 0)
        self.assertRaises(
            ValueError, pints.KnownNoiseLogLikelihood, problem, -1)
<<<<<<< HEAD
    
    def test_student_t_log_likelihood_single(self):
        """
        Single-output test for Student-t noise log-likelihood methods
        """
        model = toy.ConstantModel()
        parameters = [0]
        times = np.asarray([1,2,3,4])
        values = np.asarray([1.0, -10.7, 15.5])
        problem = pints.SingleOutputProblem(model, times, values)
        log_likelihood = pints.StudentTLogLikelihood(problem)
        self.assertAlmostEqual(log_likelihood(parameters),-13.39815657335125)
    
    def test_student_t_log_likelihood_multi(self):
        """
        Multi-output test for Student-t noise log-likelihood methods
        """
        model = toy.FitzhughNagumoModel()
        parameters = [0.5, 0.5, 0.5]
        sigma = 0.1
        times = np.linspace(0, 100, 100)
        values = model.simulate(parameters, times)
        values += np.random.normal(0, sigma, values.shape)
        problem = pints.MultiOutputProblem(model, times, values)
        log_likelihood = pints.StudentTLogLikelihood(problem)
        
=======
>>>>>>> 42697dc4

    def test_known_and_unknown_noise_multi(self):
        """
        Multi-output test for known/unknown noise log-likelihood methods
        """
        model = toy.FitzhughNagumoModel()
        parameters = [0.5, 0.5, 0.5]
        sigma = 0.1
        times = np.linspace(0, 100, 100)
        values = model.simulate(parameters, times)
        values += np.random.normal(0, sigma, values.shape)
        problem = pints.MultiOutputProblem(model, times, values)

        # Test if known/unknown give same result
        l1 = pints.KnownNoiseLogLikelihood(problem, sigma)
        l2 = pints.KnownNoiseLogLikelihood(problem, [sigma, sigma])
        l3 = pints.UnknownNoiseLogLikelihood(problem)
        self.assertAlmostEqual(
            l1(parameters),
            l2(parameters),
            l3(parameters + [sigma, sigma]))

        # Test invalid constructors
        self.assertRaises(
            ValueError, pints.KnownNoiseLogLikelihood, problem, 0)
        self.assertRaises(
            ValueError, pints.KnownNoiseLogLikelihood, problem, -1)
        self.assertRaises(
            ValueError, pints.KnownNoiseLogLikelihood, problem, [1])
        self.assertRaises(
            ValueError, pints.KnownNoiseLogLikelihood, problem, [1, 2, 3, 4])
        self.assertRaises(
            ValueError, pints.KnownNoiseLogLikelihood, problem, [1, 2, -3])

    def test_known_noise_single_and_multi(self):
        """
        Tests the output of single-series against multi-series known noise
        log-likelihoods.
        """

        # Define boring 1-output and 2-output models
        class NullModel1(pints.ForwardModel):
            def n_parameters(self):
                return 1

            def simulate(self, x, times):
                return np.zeros(times.shape)

        class NullModel2(pints.ForwardModel):
            def n_parameters(self):
                return 1

            def n_outputs(self):
                return 2

            def simulate(self, x, times):
                return np.zeros((len(times), 2))

        # Create two single output problems
        times = np.arange(10)
        np.random.seed(1)
        sigma1 = 3
        sigma2 = 5
        values1 = np.random.uniform(0, sigma1, times.shape)
        values2 = np.random.uniform(0, sigma2, times.shape)
        model1d = NullModel1()
        problem1 = pints.SingleOutputProblem(model1d, times, values1)
        problem2 = pints.SingleOutputProblem(model1d, times, values2)
        log1 = pints.KnownNoiseLogLikelihood(problem1, sigma1)
        log2 = pints.KnownNoiseLogLikelihood(problem2, sigma2)

        # Create one multi output problem
        values3 = np.array([values1, values2]).swapaxes(0, 1)
        model2d = NullModel2()
        problem3 = pints.MultiOutputProblem(model2d, times, values3)
        log3 = pints.KnownNoiseLogLikelihood(
            problem3, [sigma1, sigma2])

        # Check if we get the right output
        self.assertAlmostEqual(log1(0) + log2(0), log3(0))

    def test_sum_of_independent_log_likelihoods(self):
        model = toy.LogisticModel()
        x = [0.015, 500]
        sigma = 0.1
        times = np.linspace(0, 1000, 100)
        values = model.simulate(x, times)
        problem = pints.SingleOutputProblem(model, times, values)

        l1 = pints.KnownNoiseLogLikelihood(problem, sigma)
        l2 = pints.UnknownNoiseLogLikelihood(problem)
        ll = pints.SumOfIndependentLogLikelihoods([l1, l1, l1])
        self.assertEqual(l1.n_parameters(), ll.n_parameters())
        self.assertEqual(3 * l1(x), ll(x))

        # Test invalid constructors
        # Wrong number of arguments
        self.assertRaises(TypeError, pints.SumOfIndependentLogLikelihoods)
        self.assertRaises(
            ValueError, pints.SumOfIndependentLogLikelihoods, [l1])
        # Wrong types
        self.assertRaises(
            ValueError, pints.SumOfIndependentLogLikelihoods, [l1, 1])
        self.assertRaises(
            ValueError, pints.SumOfIndependentLogLikelihoods, [problem, l1])
        # Mismatching dimensions
        self.assertRaises(
            ValueError, pints.SumOfIndependentLogLikelihoods, [l1, l2])


if __name__ == '__main__':
    unittest.main()<|MERGE_RESOLUTION|>--- conflicted
+++ resolved
@@ -77,8 +77,7 @@
             ValueError, pints.KnownNoiseLogLikelihood, problem, 0)
         self.assertRaises(
             ValueError, pints.KnownNoiseLogLikelihood, problem, -1)
-<<<<<<< HEAD
-    
+
     def test_student_t_log_likelihood_single(self):
         """
         Single-output test for Student-t noise log-likelihood methods
@@ -103,9 +102,7 @@
         values += np.random.normal(0, sigma, values.shape)
         problem = pints.MultiOutputProblem(model, times, values)
         log_likelihood = pints.StudentTLogLikelihood(problem)
-        
-=======
->>>>>>> 42697dc4
+
 
     def test_known_and_unknown_noise_multi(self):
         """
